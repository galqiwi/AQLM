--- conflicted
+++ resolved
@@ -1,12 +1,7 @@
-# PV-Tuning
-
-Supplementary code for **PV-Tuning: Beyond Straight-Through Estimation for Extreme LLM Compression**.
-
-<<<<<<< HEAD
-Will gradually publish models this week, stay tuned!
-
-# Installation
-=======
+# AQLM
+
+Official PyTorch implementation for [Extreme Compression of Large Language Models via Additive Quantization](https://arxiv.org/pdf/2401.06118.pdf)
+
 **[2024.05]** AQLM was accepted to [ICML'2024](https://icml.cc/Conferences/2024)! If you're attending, meet us around [this poster](https://icml.cc/virtual/2024/poster/34964).
 
 **[2024.06]** there's a more effective way to tune quantized models with [PV-tuning](https://arxiv.org/abs/2405.14852)). We're releasing PV-tuned AQLM models [**in this collection**](https://huggingface.co/collections/ISTA-DASLab/aqlmpv-66564dff5d84f00a893ba93f) and the code is in the [pv-tuning branch](https://github.com/Vahe1994/AQLM/tree/pv-tuning). We'll merge the pv-tuning code into main after several technical improvements.
@@ -118,28 +113,28 @@
 ## Quantization
 
 ### Dependencies
->>>>>>> f13ca200
-
-####
+
 Install packages from `requirements.txt`:
 ```bash
 pip install -r requirements.txt
 ```
 
-#### Loading / caching datasets and tokenizer
+### Loading / caching datasets and tokenizer
 
 The script will require downloading and caching locally the relevant tokenizer and the datasets. 
 They will be saved in default Huggingface Datasets directory unless alternative location is provided by env variables.
 See [relevant Datasets documentation section](https://huggingface.co/docs/datasets/main/en/cache#cache-directory)
 
-#### Models
-
-This repository currently supports `LLaMA`, `Mistral` and `Phi` model families.
-
-
-<<<<<<< HEAD
-#### WandB logging
-=======
+### Data
+
+When quantizing models with AQLM, we recommend that you use a subset of the original data the model was trained on.
+
+For Llama-2 models, the closest available dataset is [RedPajama](https://huggingface.co/datasets/togethercomputer/RedPajama-Data-1T-Sample) . To load subset of RedPajama provide "pajama" in --dataset argument.
+This will process nsamples data and tokenize it using provided model tokenizer.
+
+Additionally we provide tokenized Redpajama for LLama and Solar/Mistral models for 4096 context lengths stored in [Hunggingface](https://huggingface.co/datasets/Vahe1994/AQLM) .
+To load it, use:
+
 ```python
 from huggingface_hub import hf_hub_download
 
@@ -151,18 +146,27 @@
 **Warning:** These subsets are already processed with the corresponding model tokenizer. If you want to quantize another model (e.g. mistral/mixtral), please re-tokenize the data with provided script in src/datautils.
 
 ### WandB logging
->>>>>>> f13ca200
 
 One can optionally log the data to `Weights and Biases` service (wandb).
 Run `pip install wandb` for W&B logging.
 Specify `$WANDB_ENTITY`, `$WANDB_PROJECT`, `$WANDB_NAME` environment variables prior to running experiments. use `--wandb` argument to enable logging
 
 ### GPU and RAM requirements
-
-This code was developed and tested using several A100 and H100 GPUs with 80GB of VRAM. Some experiments require a combined amount of 640GB VRAM (e.g. 8xH100).
-
-#### Model downloading
-
+This code was developed and tested using a several A100 GPU with 80GB GPU RAM. 
+You can use the `--offload activations` option to reduce VRAM usage.
+For `Language Model Evaluation Harness` evaluation one needs to have enough memory to load whole model  + activation tensors 
+on one or several devices.
+
+### Quantization time
+
+AQLM quantization takes considerably longer to calibrate than simpler quantization methods such as GPTQ. This only impacts quantization time, not inference time.
+
+For instance, quantizing a 7B model with default configuration takes about 1 day on a single A100 gpu. Similarly, quantizing a 70B model on a single GPU would take 10-14 days. If you have multiple GPUs with fast interconnect, you can run AQLM multi-gpu to speed up comparison - simply set CUDA_VISIBLE_DEVICES for multiple GPUs. Quantizing 7B model on two gpus reduces quantization time to ~14.5 hours. Similarly, quantizing a 70B model on 8 x A100 GPUs takes 3 days 18 hours.
+
+If you need to speed up quantization without adding more GPUs, you may also increase `--relative_mse_tolerance` or set `--init_max_points_per_centroid` or limit `--finetune_max_epochs`. 
+However, that usually comes at a cost of reduced model accuracy.
+
+### Model downloading
 The code requires the LLaMA model to be downloaded in Huggingface format and saved locally. The scripts below assume that `$TRANSFORMERS_CACHE` variable points to the Huggingface Transformers cache folder.
 To download and cache the models, run this in the same environment:
 
@@ -174,81 +178,38 @@
 ```
 
 
-
-
-#### Reproducing Preliminary Analysis
-
-We offer separate instructions for our reproducing preliminary analysis from supplementary materials:
-
-* Instructions of estimating L smoothness computation experiments can be found in [`./L_smoothness_of_LLM`](L_smoothness_of_LLM)
-* Instructions on small scale experiments with quadratic objective can be found in [`./pv_small_scale`](pv_small_scale)
-
-
-# Usage
-
-This guide will walk you through reproducing the full PV-Tuning pipeline over VQ. The pipeline consists of:
-
-1. Initial model calibration
-2. Preparing calibration dataset for fine-tuning
-3. Fine-tuning with PV-Tuning
-4. Exporting the saved model
-5. Evaluation
-
-We will use `Llama 2` 7B with 1.58-bit quantization throughout this guide; the rest of configurations can be achieved
-by changing nbits per codebook and group size (see below). 
-
-## 1. Initial model calibration
-
-
-This script quantizes the model and then tests its performance in terms of perplexity using WikiText2, and C4 datasets.
-For this, we adapt the original code from [AQLM](https://github.com/Vahe1994/AQLM) and modify it to better support VQ.
-
-To quantize the model, run 
-
-```sh
-export MODEL_PATH=meta-llama/Llama-2-7b-hf  # path or huggingface id of the base model
-export DATASET_PATH=pajama
-export MODEL_SEQLEN=4096    # model-specific maximal sequence length, 4096 for llama2, 8192 for mistral
-export NBITS_PER_CODEBOOK=16
-export GROUP_SIZE=16
-# this corresponds to having a single 16-bit codebook for 16-dimensional vectors
-
-export BLOCKWISE_FINETUNE_EPOCHS=25
-# set to 0 to disable blockwise finetuning during calibration
-
+### How to quantize a model with AQLM
+This script compresses the model and then tests its performance in terms of perplexity using WikiText2, C4, and Penn Treebank datasets. 
+
+The command to launch the script should look like this: 
+
+```bash
 export CUDA_VISIBLE_DEVICES=0   # or e.g. 0,1,2,3
+export MODEL_PATH=<PATH_TO_MODEL_ON_HUB>
+export DATASET_PATH=<INSERT DATASET NAME OR PATH TO CUSTOM DATA>
 export SAVE_PATH=/path/to/save/quantized/model/
-export WANDB_PROJECT=MY_EXPS
-export WANDB_NAME=YOUR_EXP_NAME
-
-python main.py \
-    $MODEL_PATH \
-    $DATASET_PATH \
-    --nsamples=2048 \
-    --val_size=256 \
-    --model_seqlen=4096 \
-    --num_codebooks=1 \
-    --nbits_per_codebook=$NBITS_PER_CODEBOOK \
-    --out_group_size=1 \
-    --in_group_size=$GROUP_SIZE \
-    --beam_size=1 \
-    --relative_mse_tolerance=0.01 \
-    --max_epochs=100 \
-    --finetune_lr=1e-4 \
-    --finetune_adam_beta1=0.90 \
-    --finetune_adam_beta2=0.999 \
-    --finetune_keep_best \
-    --finetune_batch_size=64 \
-    --local_batch_size=4 \
-    --finetune_max_epochs=$BLOCKWISE_FINETUNE_EPOCHS \
-    --finetune_early_stop=3 \
-    --offload_activations \
-    --save $SNAPSHOT_PATH \
-    --wandb --resume
-
-```
-
-Main CLI arguments (this is the original help message from AQLM code):
+export WANDB_PROJECT=MY_AQ_EXPS
+export WANDB_NAME=COOL_EXP_NAME
+
+python main.py $MODEL_PATH $DATASET_PATH \
+ --nsamples=1024 \
+ --val_size=128 \
+ --num_codebooks=1 \
+ --nbits_per_codebook=16 \
+ --in_group_size=8 \
+ --relative_mse_tolerance=0.01 \
+ --finetune_batch_size=32 \
+ --finetune_max_epochs=10 \
+ --finetune_early_stop=3 \
+ --finetune_keep_best \
+ --local_batch_size=1 \
+ --offload_activations \
+ --wandb \
+ --resume \
+ --save $SAVE_PATH
+```
+
+Main CLI arguments:
 - `CUDA_VISIBLE_DEVICES` - by default, the code will use all available GPUs. If you want to use specific GPUs (or one GPU), use this variable.
 - `MODEL_PATH` - a path to either Hugging Face hub (e.g. meta-llama/Llama-2-7b-hf) or a local folder with transformers model and a tokenizer.
 - `DATASET_PATH` - either a path to calibration data (see above) or a standard dataset `[c4, ptb, wikitext2]`
@@ -270,96 +231,49 @@
 
 There are additional hyperparameters aviailable. Run `python main.py --help` for more details on command line arguments, including compression parameters.
 
-
-<<<<<<< HEAD
-=======
+### Finetuning
+
 **Note** this code will only fine-tune continuous parameters. To fine-tune both continuous and discrete parameters, please switch to [pv-tuning](https://github.com/Vahe1994/AQLM/tree/pv-tuning) branch and follow instructions in its readme.
 
 The accuracy of the quantized model can be further improved via block finetuning. First, the logits 
 of the float16/bfloat16 are cached in RAM. Then the differentiable parameters of the quantized model
 are optimized to minimize KL-divergence with teacher logits. Typically, we use the same calibration data that was used for model quantization.
->>>>>>> f13ca200
-
-
-## 2. Preparing fine-tuning dataset
-
-
-<<<<<<< HEAD
-This is a script is used to pre-tokenize a subset of RedPajama data for future fine-tuning.
-=======
+
+The command to launch the script should look like this: 
+
+```bash
+python finetune.py \
+  --base_model $MODEL_PATH \
+  --quant_model $INPUT_PATH \
+  --dataset $DATASET_PATH \
+  --nsamples=<TOTAL_SIZE> \
+  --val_size=<VAL_SIZE> \
+  --lr=1e-5 \
+  --adam_beta1=0.90 \
+  --adam_beta2=0.999 \
+  --epochs=5 \
+  --early_stop=3 \
+  --batch_size=8 \
+  --microbatch_size=4 \
+  --save $DATA_PATH \
+  --gradient_checkpointing
+```
+
+Main CLI arguments:
+- `--base_model` - path or name of the original floating-point model
+- `--quant_model` - path to quantized model weights.
+- `--dataset` - path or name of the calibration dataset
+- `--nsamples` - the number of calibration data _sequences_ (train + validation). If this parameter is not set, take all calibration data avaialble.
+- `--val_size` - the number of validation sequences for early stopping on end-to-end finetuning. By default equal to 0. Must be smaller than `--nsamples`.
+- `--gradient_checkpointing` - whether to use gradient checkpointing. Reduces peak memory usage at the cost of longer runtime.
+- `--finetune_dtype` - which dtype should be used on finetuning. By default `float32`. 
+- `--amp` - whether to use amp on finetuning. Requires `--finetune_dtype=float32`.
+
 For larger models one would need multi-GPU training. At the moment, FSDP training is not implemented and the model is finetuned on a single process with parameters sharded across available devices.
 
->>>>>>> f13ca200
-
-```sh
-TARGET_MODEL=meta-llama/Llama-2-7b-hf  # used for tokenization
-SEQLEN=4096
-DATASET=togethercomputer/RedPajama-Data-1T-Sample
-OUTPUT_PATH=./redpajama_tokenized_llama2
-
-<<<<<<< HEAD
-CUDA_VISIBLE_DEVICES=0 HF_HOME=/mnt/LLM OMP_NUM_THREADS=16 torchrun --master-port 3456 --nproc-per-node=1 finetune.py --base_model $TARGET_MODEL --quantized_model ./doesnt_matter --dtype bfloat16 --block_type LlamaDecoderLayer --dataset_name=$DATASET --split train --cache_dir=./cache_dir --trust_remote_code --model_seqlen=$SEQLEN --preprocessing_num_workers=64 --preprocessing_chunk_length 100000 --save_dataset_and_exit $OUTPUT_PATH
-
-tar -cvf tokenized_data_llama2.tar $OUTPUT_PATH   # optionally pack for distribution
-```
-
-The tokenized dataset is specific the model family (or more specifically, its tokenizer). For instance, Llama-3 8B is compatible with Llama-3 70B, but not with Llama-2 because it uses a different tokenizer.
-To tokenize the data for another model, you need to set 1) --base_model 2) model_seqlen and 3) the path to --save_dataset_and_exit .
-
-You can also set --preprocessing_num_workers to something hardware-appropriate. Note that setting --download_num_workers > 1 may cause download errors, possibly due to rate limit. These and other parameters are explained in the script's --help.
-The job requires 150-200 GiB of disk space to store the dataset sample and preprocessing cache. Both are stored in ./cache_dir and can be deleted afterwards.
-
-
-## 3. Refining Quantized Model with PV-Tuning
-
-
-The code below starts from the initially calibrated model and iteratively refines with PV-tuning.
-We use the same hyperparameters for all model sizes and families, varying only the model and sequence length.
-
-```sh
-export MODEL_PATH=meta-llama/Llama-2-7b-hf  # path or huggingface id of the base model
-export QUANTIZED_MODEL_PATH=<PATH_TO_QUANTIZED_MODEL>  # path to the model created by initial calibration
-export TOKENIZED_DATASET_PATH=<PATH_TO_TOKENIZED_DATASET>  # yet again, red pajama adviced
-export CACHE_DIR=./cache_dir
-export SNAPSHOT_PATH=<PATH_FOR_THE_TUNED_MODEL_TO_BE_SAVED_TO>
-export SEQLEN=4096
-
-export WANDB_PROJECT=PV_TUNE_LLAMA_2
-export WANDB_NAME=llama-2-7b-1x16gs16-pv
-
-torchrun --nproc-per-node=$NUM_GPUS finetune.py \
-    --base_model $MODEL_PATH --quantized_model $QUANTIZED_MODEL_PATH  --monkeypatch_old_pickle \
-    --model_seqlen=$SEQLEN --block_type LlamaDecoderLayer --limit_parallel_inits 4 \
-    --load_dtype bfloat16 --amp_dtype bfloat16 --code_dtype uint16 \
-    --straight_through_buffer_dtype float32 \
-    --dataset_name=$TOKENIZED_DATASET_PATH --split none --seed 1337 \
-    --preprocessing_chunk_length 100000 --cache_dir=$CACHE_DIR --trust_remote_code \
-    --update_codes --update_codebooks_and_scales --update_non_quantized_parameters \
-    --lamb --debias --lr 3e-4 --adam_beta1 0.9 --adam_beta2 0.95 \
-    --code_lr 3e-3 --code_beta1 0.0 --code_beta2 0.95 --beam_size 1 --delta_decay 0 \
-    --max_code_change_per_step 1e-2 --code_trust_ratio 1e-2 --code_selection_temperature 0 \
-    --batch_size=256 --microbatch_size=8 --max_epochs 10 --gradient_checkpointing \
-    --print_every_steps=1 --verbose_optimizer --wandb  --eval_every_steps=10 --keep_best_model \
-    --save $SNAPSHOT_PATH --save_every_steps 100
-```
-
-
-### 4. Exporting the saved model
-
-The code above saves the model in a sharded format due to using a custom FSDP extension.
-
-To use standard inference kernels and evaluation tools, one must revert it to the original format.
-Since our evaluation code was inherited from AQLM, you need a script to convert PV-Tuned checkpoints to the AQLM format. 
-
-```sh
-
-python convert_legacy_model_format.py\
-    --base_model $ORIG_MODEL_PATH\
-    --pv_fsdp_dir $MODEL_PATH\
-    --code_dtype int32 --load_dtype auto --quantized_model=./doesnt_matter \
-    --save CONVERTED_CHECKPOINT_PATH
-
-=======
+
+### Zero-shot benchmarks via LM Evaluation Harness
+
 To perform zero-shot evaluation, we adopt [Language Model Evaluation Harness](https://github.com/EleutherAI/lm-evaluation-harness) framework. Our code works with models in standard `transformers`` format and may (optionally) load
 the weights of a quantized model via `--aqlm_checkpoint_path` argument.
 
@@ -394,14 +308,10 @@
     --batch_size <EVAL_BATCH_SIZE> \
     --num_fewshot 5 \
     --aqlm_checkpoint_path QUANTIZED_MODEL # if evaluating quantized model
->>>>>>> f13ca200
-```
-
-You can also use this converted checkpoint to export model to `inference_lib`.
-
-<<<<<<< HEAD
-
-=======
+```
+
+### Preparing models for inference
+
 To convert a model into a _Hugging Face_ compatible format, use `convert_to_hf.py model in_path out_path` with corresponding arguments:
  - `model` - the original pretrained model (corresponds to `MODEL_PATH` of `main.py`, e.g. `meta-llama/Llama-2-7b-hf`).
  - `in_path` - the folder containing an initially quantized model (corresponds to `--save` of `main.py`).
@@ -410,28 +320,17 @@
 You may also specify flags such as `--save_safetensors` to control the saved model format (see `--help` for details).
 
 Example command: `python convert_to_hf.py meta-llama/Llama-2-7b-hf ./path/to/saved/quantization ./converted-llama2-7b-hf  --save_safetensors`
->>>>>>> f13ca200
-
-### 5. Evaluaton
-
-The code above evaluates validation perplexity by default. For few-shot evaluation
-
-```sh
-MODEL_PATH=meta-llama/Llama-2-7b-hf
-CONVERTED_CHECKPOINT_PATH=<path to converted checkpoint>
-SOURCE_CODE_PATH=<path to the root of this repository>
-
-lm_eval --model hf --model_args pretrained=$MODEL_PATH,aqlm_checkpoint_path=$CONVERTED_CHECKPOINT_PATH,aqlm_src_path=$SOURCE_CODE_PATH,parallelize=True,dtype=float16 \
-    --tasks winogrande,piqa,hellaswag,arc_easy,arc_challenge \
-    --batch_size 4
-
-```
-<<<<<<< HEAD
-
-By default, the evaluation runs in float16 precision. For models native to bfloat16, we recommend chaning to dtype=bfloat16.
-
-That's it! You now know all you need to use PV-tuning for your models or reproduce our experiments.
-=======
+
+## Contributing
+
+If you want to contribute something substantial (more than a typo), please open an issue first.
+We use black and isort for all pull requests. Before committing your code run `black . && isort .`
+
+## Cite
+
+If you found this work useful, please consider citing:
+
+```
 @misc{egiazarian2024extreme,
       title={Extreme Compression of Large Language Models via Additive Quantization}, 
       author={Vage Egiazarian and Andrei Panferov and Denis Kuznedelev and Elias Frantar and Artem Babenko and Dan Alistarh},
@@ -448,5 +347,4 @@
       archivePrefix={arXiv},
       primaryClass={cs.LG}
 }
-```
->>>>>>> f13ca200
+```