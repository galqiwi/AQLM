import json
import os
import re
import shutil

import torch
from tqdm.auto import trange
from transformers import AutoConfig, AutoModelForCausalLM, AutoTokenizer

from src.modelutils import get_layers_prefix

try:
    import safetensors
except ModuleNotFoundError:
    safetensors = None


def get_int_dtype(nbits: int) -> torch.dtype:
    if nbits <= 8:
        return torch.int8
    if nbits <= 16:
        return torch.int16
    if nbits <= 32:
        return torch.int32
    if nbits <= 64:
        return torch.int64
    raise ValueError(f"No dtype available for {nbits}-bit codebooks")


@torch.inference_mode()
def pack_int_data(data: torch.IntTensor, nbits: int) -> torch.IntTensor:
    data[data >= 2 ** (nbits - 1)] -= 2**nbits
    return data.to(get_int_dtype(nbits))


<<<<<<< HEAD
=======
def get_num_layers(config) -> int:
    match config.model_type:
        case "llama" | "mistral" | "mixtral" | "gemma" | "phi3" | "qwen2":
            return config.num_hidden_layers
        case unknown_type:
            raise NotImplementedError(f"Can't get number of layers for {unknown_type}")


def get_layers_prefix(config) -> str:
    match config.model_type:
        case "llama" | "mistral" | "mixtral" | "gemma" | "phi3" | "qwen2":
            return "model.layers"
        case unknown_type:
            raise NotImplementedError(f"Can't get layers prefix for {unknown_type}")


>>>>>>> f13ca200
def get_converted_state_dict(config, nbits: int, in_path: os.PathLike) -> [dict, list[str]]:
    state_dict = {}
    linear_weights_not_to_quantize = []

    layers_prefix = get_layers_prefix(config)

    for i in trange(config.num_hidden_layers):
        layer = torch.load(os.path.join(in_path, f"{i}.pth"))
        for name, p in layer.named_parameters():
            if torch.is_floating_point(p.data):
                p.data = p.data.half()
            else:
                p.data = pack_int_data(p.data, nbits)
            if "quantized_weight." not in name:
                linear_weights_not_to_quantize.append(f"{layers_prefix}.{i}.{name}")
            else:
                name = re.sub("quantized_weight.", "", name)
            state_dict[f"{layers_prefix}.{i}.{name}"] = p.data

    for key, value in torch.load(os.path.join(in_path, "not_quantized_weights.pt")).items():
        state_dict[key] = value.half()
        linear_weights_not_to_quantize.append(key)

    if "lm_head.weight" not in linear_weights_not_to_quantize:
        linear_weights_not_to_quantize.append("lm_head.weight")

    return state_dict, linear_weights_not_to_quantize


def get_metadata(in_path: os.PathLike) -> dict:
    quant_args = torch.load(os.path.join(in_path, "args.pt"))
    return {
        "nbits_per_codebook": quant_args["nbits_per_codebook"],
        "num_codebooks": quant_args["num_codebooks"],
        "out_group_size": quant_args["out_group_size"],
        "in_group_size": quant_args["in_group_size"],
    }


def update_config(config_dict: dict, aqlm_metadata: dict[str, int], linear_weights_not_to_quantize: list[str]):
    config_dict["quantization_config"] = {
        "quant_method": "aqlm",
        "nbits_per_codebook": aqlm_metadata["nbits_per_codebook"],
        "num_codebooks": aqlm_metadata["num_codebooks"],
        "out_group_size": aqlm_metadata["out_group_size"],
        "in_group_size": aqlm_metadata["in_group_size"],
        "linear_weights_not_to_quantize": linear_weights_not_to_quantize,
    }
    config_dict["torch_dtype"] = "float16"
    return config_dict


def add_inference_code(model_type: str, save_path: os.PathLike):
    if os.path.isdir(f"./transformers/{model_type}"):
        shutil.copytree(f"./transformers/{model_type}", save_path, dirs_exist_ok=True)
    else:
        print(f"No predefined PreTrainedModel exists for {model_type}. You'll have to copy-paste some code yourself.")


if __name__ == "__main__":
    import argparse

    parser = argparse.ArgumentParser(add_help=True)

    parser.add_argument(
        "model",
        type=str,
        help="Path to the model to base config on, as in AutoConfig.from_pretrained()",
    )
    parser.add_argument(
        "in_path",
        type=str,
        help="Path of the checkpoint to convert",
    )
    parser.add_argument(
        "out_path",
        type=str,
        help="Path to save HF compatible checkpoint to",
    )
    parser.add_argument(
        "--save_safetensors",
        action="store_true",
        help="Whether to save in safetensors format",
    )
    parser.add_argument(
        "--trust_remote_code",
        action="store_true",
        help="Whether to trust remote code",
    )
    parser.add_argument(
        "--load_model",
        action="store_true",
        help="Whether to load model",
    )
    parser.add_argument(
        "--save_tokenizer",
        action="store_true",
        help="Whether to save tokenizer",
    )
    args = parser.parse_args()

    old_config = AutoConfig.from_pretrained(args.model, trust_remote_code=args.trust_remote_code)
    metadata = get_metadata(args.in_path)

    # load dummy model
    if args.load_model:
        model = AutoModelForCausalLM.from_pretrained(
            args.model, trust_remote_code=args.trust_remote_code, low_cpu_mem_usage=True, torch_dtype=torch.float16
        )

    state_dict, linear_weights_not_to_quantize = get_converted_state_dict(
        old_config, metadata["nbits_per_codebook"], args.in_path
    )
    torch.save(state_dict, os.path.join(args.out_path, "pytorch_model.bin"))

    new_config_dict = update_config(old_config.to_diff_dict(), metadata, linear_weights_not_to_quantize)
    with open(os.path.join(args.out_path, "config.json"), "w") as config_file:
        json.dump(new_config_dict, config_file, indent=4)

    # convert to safetensors
    if args.save_safetensors:
        assert safetensors
        model = AutoModelForCausalLM.from_pretrained(args.out_path, trust_remote_code=True, torch_dtype=torch.float16)
        shutil.rmtree(args.out_path)
        model.save_pretrained(args.out_path)

    if args.save_tokenizer:
        tokenizer = AutoTokenizer.from_pretrained(args.model)
        tokenizer.save_pretrained(args.out_path)<|MERGE_RESOLUTION|>--- conflicted
+++ resolved
@@ -6,8 +6,6 @@
 import torch
 from tqdm.auto import trange
 from transformers import AutoConfig, AutoModelForCausalLM, AutoTokenizer
-
-from src.modelutils import get_layers_prefix
 
 try:
     import safetensors
@@ -33,8 +31,6 @@
     return data.to(get_int_dtype(nbits))
 
 
-<<<<<<< HEAD
-=======
 def get_num_layers(config) -> int:
     match config.model_type:
         case "llama" | "mistral" | "mixtral" | "gemma" | "phi3" | "qwen2":
@@ -51,14 +47,14 @@
             raise NotImplementedError(f"Can't get layers prefix for {unknown_type}")
 
 
->>>>>>> f13ca200
 def get_converted_state_dict(config, nbits: int, in_path: os.PathLike) -> [dict, list[str]]:
     state_dict = {}
     linear_weights_not_to_quantize = []
 
+    num_layers = get_num_layers(config)
     layers_prefix = get_layers_prefix(config)
 
-    for i in trange(config.num_hidden_layers):
+    for i in trange(num_layers):
         layer = torch.load(os.path.join(in_path, f"{i}.pth"))
         for name, p in layer.named_parameters():
             if torch.is_floating_point(p.data):
